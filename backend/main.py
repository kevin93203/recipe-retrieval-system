--- conflicted
+++ resolved
@@ -1,229 +1,75 @@
-<<<<<<< HEAD
-from fastapi import FastAPI, File, UploadFile
-from fastapi.middleware.cors import CORSMiddleware
-from search_engine import RecipeSearchEngine
-from PIL import Image
-
-# FastAPI 應用設置
-app = FastAPI(title="食譜搜尋引擎 API")
-
-# CORS 設置
-=======
-import json
-from fastapi import FastAPI, File, UploadFile, Form
-from fastapi.middleware.cors import CORSMiddleware
-from typing import Optional, List, Dict, Union
-import torch
-import torch.nn.functional as F
-import clip
-from PIL import Image
-from io import BytesIO
-
-# 載入食譜資料
-with open("./icook_recipe/recipe_data.json", "r", encoding='utf-8') as f:
-    DATA = json.load(f)
-
-
-class RecipeSearchEngine:
-    def __init__(self, model_name: str = "ViT-B/32"):
-        self.device = "cuda" if torch.cuda.is_available() else "cpu"
-        print(f"Using device: {self.device}")
-        self.model, self.preprocess = clip.load(model_name, device=self.device)
-        self.recipe_embeddings = self._compute_recipe_embeddings()
-
-    def _compute_recipe_embeddings(self) -> torch.Tensor:
-        # 準備所有食譜的文本
-        all_texts = []
-        for recipe in DATA:
-            # 只保留最重要的信息
-            name = recipe.get('name', '').strip()
-            # 取前三個主要食材
-            main_ingredients = []
-            for ing in recipe.get('ingredients', [])[:3]:
-                ing_name = ing.get('name', '')
-                if ing_name:
-                    main_ingredients.append(ing_name)
-            # 取前三個標籤
-            main_tags = []
-            for tag in recipe.get('hashtags', [])[:3]:
-                if tag:
-                    main_tags.append(tag)
-
-            # 組合文本
-            text = f"{name} {' '.join(main_ingredients)} {' '.join(main_tags)}"
-            all_texts.append(text)
-
-        all_features = []
-
-        for i in range(0, len(all_texts)):
-            text = all_texts[i]
-
-            # text to vector by clip (如果text長度太長就截斷)
-            text_tokens = clip.tokenize(text, truncate=True).to(self.device)
-            with torch.no_grad():
-                features = self.model.encode_text(text_tokens)
-                features = F.normalize(features, dim=1)
-                all_features.append(features)
- 
-
-        # 檢查是否有有效的特徵
-        if not all_features:
-            raise RuntimeError("無法生成任何有效的特徵")
-
-        # 合併所有特徵
-        return torch.cat(all_features, dim=0)
-
-    def _process_image(self, image_data: Union[bytes, Image.Image]) -> torch.Tensor:
-        if isinstance(image_data, bytes):
-            image = Image.open(BytesIO(image_data))
-        else:
-            image = image_data
-
-        image_input = self.preprocess(image).unsqueeze(0).to(self.device)
-        with torch.no_grad():
-            image_features = self.model.encode_image(image_input)
-            image_features = F.normalize(image_features, dim=1)
-        return image_features
-
-    def search_by_text_clip(self, query: str, top_k: int = 10) -> List[Dict]:
-        text_tokens = clip.tokenize([query]).to(self.device)
-        with torch.no_grad():
-            text_features = self.model.encode_text(text_tokens)
-            text_features = F.normalize(text_features, dim=1)
-
-        similarity = torch.cosine_similarity(
-            text_features, self.recipe_embeddings)
-        top_indices = similarity.topk(
-            min(top_k, len(DATA))).indices.cpu().numpy()
-
-        return [
-            {**DATA[idx], 'similarity_score': float(similarity[idx])}
-            for idx in top_indices
-        ]
-
-    def search_by_image(self, image_data: Union[bytes, Image.Image], top_k: int = 10) -> List[Dict]:
-        image_features = self._process_image(image_data)
-        similarity = torch.cosine_similarity(
-            image_features, self.recipe_embeddings)
-        top_indices = similarity.topk(
-            min(top_k, len(DATA))).indices.cpu().numpy()
-
-        return [
-            {**DATA[idx], 'similarity_score': float(similarity[idx])}
-            for idx in top_indices
-        ]
-
-
-app = FastAPI()
-
-# 初始化搜索引擎
-print("Initializing search engine...")
-search_engine = RecipeSearchEngine()
-print("Search engine initialized successfully!")
-
->>>>>>> 89a2d1ae
-origins = [
-    "http://localhost:5173"
-]
-
-app.add_middleware(
-    CORSMiddleware,
-    allow_origins=origins,
-    allow_credentials=True,
-    allow_methods=["*"],
-    allow_headers=["*"],
-)
-
-# 初始化搜尋引擎
-search_engine = RecipeSearchEngine("./icook_recipe/recipe_data.json")
-
-
-@app.get("/")
-async def root():
-    return {
-        "message": "食譜搜尋引擎 API",
-        "version": "1.0.0",
-        "endpoints": {
-            "/api/search": "文字搜尋",
-            "/api/ingredient-search": "食材搜尋",
-            "/api/similar-ingredients/{ingredient}": "相似食材查詢",
-            "/api/image-search": "圖片搜尋",
-            "/api/recipe/{recipe_id}": "食譜詳情"
-        }
-    }
-
-
-
-@app.get("/api/search")
-<<<<<<< HEAD
-async def text_search(query: str, top_k: int = 10):
-    """文字搜尋 API"""
-    return search_engine.text_search(query, top_k)
-
-
-@app.get("/api/ingredient-search")
-async def ingredient_search(ingredients: str, top_k: int = 10):
-    """食材搜尋 API"""
-    ingredient_list = ingredients.split(',')
-    return search_engine.ingredient_based_search(ingredient_list, top_k)
-
-
-@app.get("/api/similar-ingredients/{ingredient}")
-async def get_similar_ingredients(ingredient: str, top_k: int = 5):
-    """查詢相似食材 API"""
-    return search_engine.get_similar_ingredients(ingredient, top_k)
-
-=======
-async def search(query: str):
-    # 使用列表推導式篩選字典，並進行錯誤處理
-    filtered_data = [
-        d for d in DATA
-        if (d['name'] is not None and query in d['name']) or
-        (d['description'] is not None and query in d['description'])
-    ]
->>>>>>> 89a2d1ae
-
-@app.post("/api/image-search")
-async def image_search(file: UploadFile = File(...), top_k: int = 10):
-    """圖片搜尋 API"""
-    image = Image.open(file.file)
-    return search_engine.image_search(image, top_k)
-
-
-
-@app.get("/api/recipe/{recipe_id}")
-<<<<<<< HEAD
-async def get_recipe(recipe_id: str):
-    """獲取特定食譜詳情"""
-    for recipe in search_engine.data:
-        if recipe['id'] == recipe_id:
-            return recipe
-    return None
-
-=======
-async def recipe(recipe_id: str):
-    for d in DATA:
-        if d['id'] is not None and d['id'] == recipe_id:
-            return d
-    return None
-
-
-@app.post("/api/search/clip")
-async def search_using_clip(
-    query: Optional[str] = Form(None),
-    file: Optional[UploadFile] = File(None)
-):
-    if file:
-        contents = await file.read()
-        results = search_engine.search_by_image(contents)
-    elif query:
-        results = search_engine.search_by_text_clip(query)
-    else:
-        return {"error": "Need to provide either query text or image"}
-
-    return results
-
-if __name__ == "__main__":
-    import uvicorn
-    uvicorn.run(app, host="0.0.0.0", port=8000)
->>>>>>> 89a2d1ae
+from fastapi import FastAPI, File, UploadFile
+from fastapi.middleware.cors import CORSMiddleware
+from search_engine import RecipeSearchEngine
+from PIL import Image
+
+# FastAPI 應用設置
+app = FastAPI(title="食譜搜尋引擎 API")
+
+# CORS 設置
+origins = [
+    "http://localhost:5173"
+]
+
+app.add_middleware(
+    CORSMiddleware,
+    allow_origins=origins,
+    allow_credentials=True,
+    allow_methods=["*"],
+    allow_headers=["*"],
+)
+
+# 初始化搜尋引擎
+search_engine = RecipeSearchEngine("./icook_recipe/recipe_data.json")
+
+
+@app.get("/")
+async def root():
+    return {
+        "message": "食譜搜尋引擎 API",
+        "version": "1.0.0",
+        "endpoints": {
+            "/api/search": "文字搜尋",
+            "/api/ingredient-search": "食材搜尋",
+            "/api/similar-ingredients/{ingredient}": "相似食材查詢",
+            "/api/image-search": "圖片搜尋",
+            "/api/recipe/{recipe_id}": "食譜詳情"
+        }
+    }
+
+
+
+@app.get("/api/search")
+async def text_search(query: str, top_k: int = 10):
+    """文字搜尋 API"""
+    return search_engine.text_search(query, top_k)
+
+
+@app.get("/api/ingredient-search")
+async def ingredient_search(ingredients: str, top_k: int = 10):
+    """食材搜尋 API"""
+    ingredient_list = ingredients.split(',')
+    return search_engine.ingredient_based_search(ingredient_list, top_k)
+
+
+@app.get("/api/similar-ingredients/{ingredient}")
+async def get_similar_ingredients(ingredient: str, top_k: int = 5):
+    """查詢相似食材 API"""
+    return search_engine.get_similar_ingredients(ingredient, top_k)
+
+
+@app.post("/api/image-search")
+async def image_search(file: UploadFile = File(...), top_k: int = 10):
+    """圖片搜尋 API"""
+    image = Image.open(file.file)
+    return search_engine.image_search(image, top_k)
+
+
+
+@app.get("/api/recipe/{recipe_id}")
+async def get_recipe(recipe_id: str):
+    """獲取特定食譜詳情"""
+    for recipe in search_engine.data:
+        if recipe['id'] == recipe_id:
+            return recipe
+    return None